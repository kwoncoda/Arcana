"""Notion 연동 관련 FastAPI 라우터."""

from __future__ import annotations

import json  # JSON 직렬화를 위해 json 모듈을 임포트하는 주석
import logging  # 로깅 기능 사용을 위한 logging 모듈 임포트 주석
from typing import Optional

from fastapi import APIRouter, Depends, HTTPException, Response, status
from notion_client.errors import APIResponseError
from sqlalchemy import select
from sqlalchemy.orm import Session

from dependencies import get_current_user
from models import (
    DataSource,
    Membership,
    NotionOauthCredentials,
    User,
    Workspace,
    WorkspaceType,
)
from utils.db import get_db

from notions.notionAuth import (
    build_authorize_url,
    make_state,
    verify_state,
    exchange_code_for_tokens,
    apply_oauth_tokens,
)
<<<<<<< HEAD
from backend.notions import (
    pull_all_shared_page_text,  # 노션 페이지 원본 텍스트를 수집하는 헬퍼 임포트 주석
    build_jsonl_records_from_pages,  # 페이지 데이터를 JSONL 레코드로 변환하는 헬퍼 임포트 주석
    build_documents_from_records,  # JSONL 레코드를 LangChain 문서로 변환하는 헬퍼 임포트 주석
)
from backend.rag import ChromaRAGService  # Chroma 기반 RAG 서비스를 임포트하는 주석

=======
from notions.notionPull import pull_all_shared_page_text
>>>>>>> 68c81707

logger = logging.getLogger("arcana")  # 애플리케이션 기본 로거를 참조하여 라우터 로거를 구성하는 주석

router = APIRouter(prefix="/notion", tags=["notion"])
rag_service = ChromaRAGService()  # 노션 데이터를 RAG 인덱스에 적재하기 위한 서비스 인스턴스 생성 주석


def _resolve_workspace(db: Session, user: User) -> Workspace:
    try:
        workspace_type = WorkspaceType(user.type)
    except ValueError as exc:
        raise HTTPException(
            status_code=status.HTTP_400_BAD_REQUEST,
            detail="알 수 없는 워크스페이스 유형입니다.",
        ) from exc

    if workspace_type is WorkspaceType.personal:
        workspace = db.scalar(
            select(Workspace).where(
                Workspace.type == WorkspaceType.personal.value,
                Workspace.owner_user_idx == user.idx,
            )
        )
    else:
        membership = db.scalar(
            select(Membership)
            .where(Membership.user_idx == user.idx)
            .order_by(Membership.idx)
            .limit(1)
        )
        workspace = None
        if membership:
            workspace = db.scalar(
                select(Workspace).where(
                    Workspace.type == WorkspaceType.organization.value,
                    Workspace.organization_idx == membership.organization_idx,
                )
            )

    if not workspace:
        raise HTTPException(
            status_code=status.HTTP_404_NOT_FOUND,
            detail="사용자 워크스페이스를 찾을 수 없습니다.",
        )

    return workspace


def _ensure_notion_resources(
    db: Session, *, user: User, workspace: Workspace
):
    data_source = db.scalar(
        select(DataSource).where(
            DataSource.workspace_idx == workspace.idx,
            DataSource.type == "notion",
        )
    )

    if not data_source:
        data_source = DataSource(
            workspace_idx=workspace.idx,
            type="notion",
            name="Notion",
            status="disconnected",
        )
        db.add(data_source)
        db.flush()

    credential = db.scalar(
        select(NotionOauthCredentials).where(
            NotionOauthCredentials.data_source_idx == data_source.idx,
            NotionOauthCredentials.user_idx == user.idx,
        )
    )

    if not credential:
        credential = NotionOauthCredentials(
            user_idx=user.idx,
            data_source_idx=data_source.idx,
            provider="notion",
            bot_id=f"pending-{data_source.idx}-{user.idx}",
            token_type="bearer",
            access_token="",
        )
        db.add(credential)
        db.flush()

    db.commit()
    db.refresh(data_source)
    db.refresh(credential)

    return credential


@router.post(
    "/connect",
    status_code=status.HTTP_200_OK,
    summary="Notion 연동",
    include_in_schema=False
)
def ensure_notion_connection(
    *,
    db: Session = Depends(get_db),
    user: User = Depends(get_current_user),
):
    """로그인한 사용자의 워크스페이스에 Notion 데이터 소스와 자격 증명을 보장한다."""
    workspace = _resolve_workspace(db, user)
    credential = _ensure_notion_resources(db, user=user, workspace=workspace)

    # state 생성 후 Notion 동의 화면으로 리디렉션
    state = make_state(cred_idx=credential.idx, user_idx=user.idx)
    url = build_authorize_url(state)

    return {"authorize_url": url}


@router.get("/oauth/callback", summary="Notion OAuth 콜백", include_in_schema=False)
async def notion_oauth_callback(
    *,
    code: Optional[str] = None,
    state: Optional[str] = None,
    db: Session = Depends(get_db),
):
    if not code or not state:
        raise HTTPException(status_code=status.HTTP_400_BAD_REQUEST, detail="code/state 누락")

    # state 검증 → cred 식별
    try:
        cred_idx, _uid = verify_state(state)
    except ValueError as e:
        raise HTTPException(status_code=status.HTTP_400_BAD_REQUEST, detail=str(e))

    cred = db.get(NotionOauthCredentials, cred_idx)
    if not cred:
        raise HTTPException(status_code=status.HTTP_404_NOT_FOUND, detail="자격증명을 찾을 수 없습니다.")

    # 토큰 교환 → credential 업데이트
    try:
        token_json = await exchange_code_for_tokens(code)
    except RuntimeError as e:
        raise HTTPException(status_code=status.HTTP_502_BAD_GATEWAY, detail=f"Notion 토큰 교환 실패: {e}")

    cred = apply_oauth_tokens(db, cred, token_json, mark_connected=True)

    return Response(status_code=200)


def _get_connected_credential(
    db: Session, *, user: User, workspace: Workspace
) -> NotionOauthCredentials:
    data_source = db.scalar(
        select(DataSource).where(
            DataSource.workspace_idx == workspace.idx,
            DataSource.type == "notion",
        )
    )

    if not data_source or data_source.status != "connected":
        raise HTTPException(
            status_code=status.HTTP_409_CONFLICT,
            detail="Notion 연동이 필요합니다.",
        )

    credential = db.scalar(
        select(NotionOauthCredentials).where(
            NotionOauthCredentials.data_source_idx == data_source.idx,
            NotionOauthCredentials.user_idx == user.idx,
        )
    )

    if not credential or not credential.access_token:
        raise HTTPException(
            status_code=status.HTTP_409_CONFLICT,
            detail="Notion 연동 토큰을 찾을 수 없습니다.",
        )

    return credential


@router.post(
    "/pages/pull",
    summary="Notion 공유 페이지 전체 텍스트 수집",
)
async def pull_all_pages(
    *,
    db: Session = Depends(get_db),
    user: User = Depends(get_current_user),
):
    workspace = _resolve_workspace(db, user)
    credential = _get_connected_credential(db, user=user, workspace=workspace)

    try:
        payload = await pull_all_shared_page_text(db, credential)
    except APIResponseError as exc:
        status_code = exc.status or status.HTTP_502_BAD_GATEWAY
        detail = getattr(exc, "message", str(exc))
        raise HTTPException(
            status_code=status_code,
            detail=f"Notion API 호출 실패: {detail}",
        ) from exc
    except Exception as exc:  # pragma: no cover - defensive clause
        raise HTTPException(
            status_code=status.HTTP_502_BAD_GATEWAY,
            detail=f"Notion 데이터 수집 중 오류가 발생했습니다: {exc}",
        ) from exc
        

    workspace_metadata = {  # 워크스페이스 정보를 문서 메타데이터로 포함하기 위한 딕셔너리 생성 주석
        "workspace_idx": workspace.idx,  # 워크스페이스 고유 식별자 저장 주석
        "workspace_type": workspace.type,  # 워크스페이스 유형 저장 주석
        "workspace_name": workspace.name,  # 워크스페이스 이름 저장 주석
    }
    jsonl_records = build_jsonl_records_from_pages(payload.get("pages", []))  # 수집된 페이지를 JSONL 레코드로 전처리하는 주석
    documents = build_documents_from_records(jsonl_records, workspace_metadata)  # 전처리된 레코드를 LangChain 문서로 변환하는 주석
    jsonl_lines = [json.dumps(record, ensure_ascii=False) for record in jsonl_records]  # 레코드를 JSON 문자열로 직렬화하는 주석
    jsonl_text = "\n".join(jsonl_lines)  # JSONL 텍스트를 생성하기 위해 줄바꿈으로 결합하는 주석

    if logger.isEnabledFor(logging.DEBUG):  # 디버그 레벨에서만 전처리 결과를 기록하도록 조건을 설정하는 주석
        logger.debug("Processed Notion JSONL payload: %s", jsonl_text)  # 최종 JSONL 텍스트를 디버그 로그로 출력하는 주석

    try:
        ingested_count = rag_service.upsert_documents(workspace.idx, documents)  # 변환된 문서를 Chroma에 적재하고 개수 반환 주석
    except RuntimeError as exc:  # Azure OpenAI 구성 누락 등 구성 오류 처리 주석
        raise HTTPException(
            status_code=status.HTTP_500_INTERNAL_SERVER_ERROR,  # 내부 서버 오류 응답 코드 지정 주석
            detail=f"RAG 적재 실패: {exc}",  # 실패 사유를 상세 메시지로 전달 주석
        ) from exc

    return {  # API 응답 페이로드를 구성하는 주석
        **payload,  # 원본 Notion 수집 결과를 포함하는 주석
        "jsonl_records": jsonl_records,  # 전처리된 JSONL 레코드 리스트를 포함하는 주석
        "jsonl_text": jsonl_text,  # 직렬화된 JSONL 문자열을 포함하는 주석
        "ingested_chunks": ingested_count,  # Chroma에 적재된 청크 수를 포함하는 주석
    }<|MERGE_RESOLUTION|>--- conflicted
+++ resolved
@@ -29,17 +29,14 @@
     exchange_code_for_tokens,
     apply_oauth_tokens,
 )
-<<<<<<< HEAD
-from backend.notions import (
+
+from notions import (
     pull_all_shared_page_text,  # 노션 페이지 원본 텍스트를 수집하는 헬퍼 임포트 주석
     build_jsonl_records_from_pages,  # 페이지 데이터를 JSONL 레코드로 변환하는 헬퍼 임포트 주석
     build_documents_from_records,  # JSONL 레코드를 LangChain 문서로 변환하는 헬퍼 임포트 주석
 )
 from backend.rag import ChromaRAGService  # Chroma 기반 RAG 서비스를 임포트하는 주석
 
-=======
-from notions.notionPull import pull_all_shared_page_text
->>>>>>> 68c81707
 
 logger = logging.getLogger("arcana")  # 애플리케이션 기본 로거를 참조하여 라우터 로거를 구성하는 주석
 
@@ -246,7 +243,6 @@
             detail=f"Notion 데이터 수집 중 오류가 발생했습니다: {exc}",
         ) from exc
         
-
     workspace_metadata = {  # 워크스페이스 정보를 문서 메타데이터로 포함하기 위한 딕셔너리 생성 주석
         "workspace_idx": workspace.idx,  # 워크스페이스 고유 식별자 저장 주석
         "workspace_type": workspace.type,  # 워크스페이스 유형 저장 주석
