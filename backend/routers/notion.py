"""Notion 연동 관련 FastAPI 라우터."""

from __future__ import annotations

import json  # JSON 직렬화를 위해 json 모듈을 임포트하는 주석
import logging  # 로깅 기능 사용을 위한 logging 모듈 임포트 주석
from typing import Optional

from fastapi import APIRouter, Depends, HTTPException, Response, status
from notion_client.errors import APIResponseError
from sqlalchemy import select
from sqlalchemy.orm import Session

from dependencies import get_current_user
from models import (
    DataSource,
    Membership,
    NotionOauthCredentials,
    User,
    Workspace,
    WorkspaceType,
)
from utils.db import get_db

from notions.notionAuth import (
    build_authorize_url,
    make_state,
    verify_state,
    exchange_code_for_tokens,
    apply_oauth_tokens,
)

<<<<<<< HEAD
from notions.notionPull import (
=======
from notions.ragTransform import (
>>>>>>> 382b5dc7
    pull_all_shared_page_text,  # 노션 페이지 원본 텍스트를 수집하는 헬퍼 임포트 주석
)

from notions.ragTransform import (
    build_jsonl_records_from_pages,  # 페이지 데이터를 JSONL 레코드로 변환하는 헬퍼 임포트 주석
    build_documents_from_records,  # JSONL 레코드를 LangChain 문서로 변환하는 헬퍼 임포트 주석
)
<<<<<<< HEAD

=======
>>>>>>> 382b5dc7
from rag.chroma import ChromaRAGService  # Chroma 기반 RAG 서비스를 임포트하는 주석


logger = logging.getLogger("arcana")  # 애플리케이션 기본 로거를 참조하여 라우터 로거를 구성하는 주석

router = APIRouter(prefix="/notion", tags=["notion"])
rag_service = ChromaRAGService()  # 노션 데이터를 RAG 인덱스에 적재하기 위한 서비스 인스턴스 생성 주석


def _resolve_workspace(db: Session, user: User) -> Workspace:
    try:
        workspace_type = WorkspaceType(user.type)
    except ValueError as exc:
        raise HTTPException(
            status_code=status.HTTP_400_BAD_REQUEST,
            detail="알 수 없는 워크스페이스 유형입니다.",
        ) from exc

    if workspace_type is WorkspaceType.personal:
        workspace = db.scalar(
            select(Workspace).where(
                Workspace.type == WorkspaceType.personal.value,
                Workspace.owner_user_idx == user.idx,
            )
        )
    else:
        membership = db.scalar(
            select(Membership)
            .where(Membership.user_idx == user.idx)
            .order_by(Membership.idx)
            .limit(1)
        )
        workspace = None
        if membership:
            workspace = db.scalar(
                select(Workspace).where(
                    Workspace.type == WorkspaceType.organization.value,
                    Workspace.organization_idx == membership.organization_idx,
                )
            )

    if not workspace:
        raise HTTPException(
            status_code=status.HTTP_404_NOT_FOUND,
            detail="사용자 워크스페이스를 찾을 수 없습니다.",
        )

    return workspace


def _ensure_notion_resources(
    db: Session, *, user: User, workspace: Workspace
):
    data_source = db.scalar(
        select(DataSource).where(
            DataSource.workspace_idx == workspace.idx,
            DataSource.type == "notion",
        )
    )

    if not data_source:
        data_source = DataSource(
            workspace_idx=workspace.idx,
            type="notion",
            name="Notion",
            status="disconnected",
        )
        db.add(data_source)
        db.flush()

    credential = db.scalar(
        select(NotionOauthCredentials).where(
            NotionOauthCredentials.data_source_idx == data_source.idx,
            NotionOauthCredentials.user_idx == user.idx,
        )
    )

    if not credential:
        credential = NotionOauthCredentials(
            user_idx=user.idx,
            data_source_idx=data_source.idx,
            provider="notion",
            bot_id=f"pending-{data_source.idx}-{user.idx}",
            token_type="bearer",
            access_token="",
        )
        db.add(credential)
        db.flush()

    db.commit()
    db.refresh(data_source)
    db.refresh(credential)

    return credential


@router.post(
    "/connect",
    status_code=status.HTTP_200_OK,
    summary="Notion 연동",
    include_in_schema=False
)
def ensure_notion_connection(
    *,
    db: Session = Depends(get_db),
    user: User = Depends(get_current_user),
):
    """로그인한 사용자의 워크스페이스에 Notion 데이터 소스와 자격 증명을 보장한다."""
    workspace = _resolve_workspace(db, user)
    credential = _ensure_notion_resources(db, user=user, workspace=workspace)

    # state 생성 후 Notion 동의 화면으로 리디렉션
    state = make_state(cred_idx=credential.idx, user_idx=user.idx)
    url = build_authorize_url(state)

    return {"authorize_url": url}


@router.get("/oauth/callback", summary="Notion OAuth 콜백", include_in_schema=False)
async def notion_oauth_callback(
    *,
    code: Optional[str] = None,
    state: Optional[str] = None,
    db: Session = Depends(get_db),
):
    if not code or not state:
        raise HTTPException(status_code=status.HTTP_400_BAD_REQUEST, detail="code/state 누락")

    # state 검증 → cred 식별
    try:
        cred_idx, _uid = verify_state(state)
    except ValueError as e:
        raise HTTPException(status_code=status.HTTP_400_BAD_REQUEST, detail=str(e))

    cred = db.get(NotionOauthCredentials, cred_idx)
    if not cred:
        raise HTTPException(status_code=status.HTTP_404_NOT_FOUND, detail="자격증명을 찾을 수 없습니다.")

    # 토큰 교환 → credential 업데이트
    try:
        token_json = await exchange_code_for_tokens(code)
    except RuntimeError as e:
        raise HTTPException(status_code=status.HTTP_502_BAD_GATEWAY, detail=f"Notion 토큰 교환 실패: {e}")

    cred = apply_oauth_tokens(db, cred, token_json, mark_connected=True)

    return Response(status_code=200)


def _get_connected_credential(
    db: Session, *, user: User, workspace: Workspace
) -> NotionOauthCredentials:
    data_source = db.scalar(
        select(DataSource).where(
            DataSource.workspace_idx == workspace.idx,
            DataSource.type == "notion",
        )
    )

    if not data_source or data_source.status != "connected":
        raise HTTPException(
            status_code=status.HTTP_409_CONFLICT,
            detail="Notion 연동이 필요합니다.",
        )

    credential = db.scalar(
        select(NotionOauthCredentials).where(
            NotionOauthCredentials.data_source_idx == data_source.idx,
            NotionOauthCredentials.user_idx == user.idx,
        )
    )

    if not credential or not credential.access_token:
        raise HTTPException(
            status_code=status.HTTP_409_CONFLICT,
            detail="Notion 연동 토큰을 찾을 수 없습니다.",
        )

    return credential


@router.post(
    "/pages/pull",
    summary="Notion 공유 페이지 전체 텍스트 수집",
)
async def pull_all_pages(
    *,
    db: Session = Depends(get_db),
    user: User = Depends(get_current_user),
):
    workspace = _resolve_workspace(db, user)
    credential = _get_connected_credential(db, user=user, workspace=workspace)

    try:
        payload = await pull_all_shared_page_text(db, credential)
    except APIResponseError as exc:
        status_code = exc.status or status.HTTP_502_BAD_GATEWAY
        detail = getattr(exc, "message", str(exc))
        raise HTTPException(
            status_code=status_code,
            detail=f"Notion API 호출 실패: {detail}",
        ) from exc
    except Exception as exc:  # pragma: no cover - defensive clause
        raise HTTPException(
            status_code=status.HTTP_502_BAD_GATEWAY,
            detail=f"Notion 데이터 수집 중 오류가 발생했습니다: {exc}",
        ) from exc
        
    workspace_metadata = {  # 워크스페이스 정보를 문서 메타데이터로 포함하기 위한 딕셔너리 생성 주석
        "workspace_idx": workspace.idx,  # 워크스페이스 고유 식별자 저장 주석
        "workspace_type": workspace.type,  # 워크스페이스 유형 저장 주석
        "workspace_name": workspace.name,  # 워크스페이스 이름 저장 주석
    }
    jsonl_records = build_jsonl_records_from_pages(payload.get("pages", []))  # 수집된 페이지를 JSONL 레코드로 전처리하는 주석
    documents = build_documents_from_records(jsonl_records, workspace_metadata)  # 전처리된 레코드를 LangChain 문서로 변환하는 주석
    jsonl_lines = [json.dumps(record, ensure_ascii=False) for record in jsonl_records]  # 레코드를 JSON 문자열로 직렬화하는 주석
    jsonl_text = "\n".join(jsonl_lines)  # JSONL 텍스트를 생성하기 위해 줄바꿈으로 결합하는 주석

    if logger.isEnabledFor(logging.DEBUG):  # 디버그 레벨에서만 전처리 결과를 기록하도록 조건을 설정하는 주석
        logger.debug("Processed Notion JSONL payload: %s", jsonl_text)  # 최종 JSONL 텍스트를 디버그 로그로 출력하는 주석

    try:
        ingested_count = rag_service.upsert_documents(workspace.idx, documents)  # 변환된 문서를 Chroma에 적재하고 개수 반환 주석
    except RuntimeError as exc:  # Azure OpenAI 구성 누락 등 구성 오류 처리 주석
        raise HTTPException(
            status_code=status.HTTP_500_INTERNAL_SERVER_ERROR,  # 내부 서버 오류 응답 코드 지정 주석
            detail=f"RAG 적재 실패: {exc}",  # 실패 사유를 상세 메시지로 전달 주석
        ) from exc


    workspace_metadata = {  # 워크스페이스 정보를 문서 메타데이터로 포함하기 위한 딕셔너리 생성 주석
        "workspace_idx": workspace.idx,  # 워크스페이스 고유 식별자 저장 주석
        "workspace_type": workspace.type,  # 워크스페이스 유형 저장 주석
        "workspace_name": workspace.name,  # 워크스페이스 이름 저장 주석
    }
    jsonl_records = build_jsonl_records_from_pages(payload.get("pages", []))  # 수집된 페이지를 JSONL 레코드로 전처리하는 주석
    documents = build_documents_from_records(jsonl_records, workspace_metadata)  # 전처리된 레코드를 LangChain 문서로 변환하는 주석
    jsonl_lines = [json.dumps(record, ensure_ascii=False) for record in jsonl_records]  # 레코드를 JSON 문자열로 직렬화하는 주석
    jsonl_text = "\n".join(jsonl_lines)  # JSONL 텍스트를 생성하기 위해 줄바꿈으로 결합하는 주석

    if logger.isEnabledFor(logging.DEBUG):  # 디버그 레벨에서만 전처리 결과를 기록하도록 조건을 설정하는 주석
        logger.debug("Processed Notion JSONL payload: %s", jsonl_text)  # 최종 JSONL 텍스트를 디버그 로그로 출력하는 주석

    try:
        ingested_count = rag_service.upsert_documents(workspace.idx, documents)  # 변환된 문서를 Chroma에 적재하고 개수 반환 주석
    except RuntimeError as exc:  # Azure OpenAI 구성 누락 등 구성 오류 처리 주석
        raise HTTPException(
            status_code=status.HTTP_500_INTERNAL_SERVER_ERROR,  # 내부 서버 오류 응답 코드 지정 주석
            detail=f"RAG 적재 실패: {exc}",  # 실패 사유를 상세 메시지로 전달 주석
        ) from exc
    return {  # API 응답 페이로드를 구성하는 주석
        **payload,  # 원본 Notion 수집 결과를 포함하는 주석
        "jsonl_records": jsonl_records,  # 전처리된 JSONL 레코드 리스트를 포함하는 주석
        "jsonl_text": jsonl_text,  # 직렬화된 JSONL 문자열을 포함하는 주석
        "ingested_chunks": ingested_count,  # Chroma에 적재된 청크 수를 포함하는 주석
    }<|MERGE_RESOLUTION|>--- conflicted
+++ resolved
@@ -30,11 +30,7 @@
     apply_oauth_tokens,
 )
 
-<<<<<<< HEAD
 from notions.notionPull import (
-=======
-from notions.ragTransform import (
->>>>>>> 382b5dc7
     pull_all_shared_page_text,  # 노션 페이지 원본 텍스트를 수집하는 헬퍼 임포트 주석
 )
 
@@ -42,10 +38,7 @@
     build_jsonl_records_from_pages,  # 페이지 데이터를 JSONL 레코드로 변환하는 헬퍼 임포트 주석
     build_documents_from_records,  # JSONL 레코드를 LangChain 문서로 변환하는 헬퍼 임포트 주석
 )
-<<<<<<< HEAD
-
-=======
->>>>>>> 382b5dc7
+
 from rag.chroma import ChromaRAGService  # Chroma 기반 RAG 서비스를 임포트하는 주석
 
 
