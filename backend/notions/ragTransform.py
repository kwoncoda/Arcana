"""노션 페이지를 RAG로 변환하기 위한 유틸리티"""

from __future__ import annotations

import os
import re
<<<<<<< HEAD
import json
=======
>>>>>>> c23c437f
from copy import deepcopy
from typing import Any, Dict, Iterable, List, Optional

import tiktoken
from langchain_core.documents import Document

from .renderer import render_blocks_to_markdown

DEFAULT_CHUNK_SIZE = 800
_DEFAULT_CHUNK_OVERLAP_RATIO = 0.1


def _load_chunk_overlap_ratio() -> float:
    """Read the chunk overlap ratio from the environment."""

    raw_ratio = os.getenv("RAG_CHUNK_OVERLAP_RATIO")
    if raw_ratio is None:
        return _DEFAULT_CHUNK_OVERLAP_RATIO
    try:
        ratio = float(raw_ratio)
    except ValueError:
        return _DEFAULT_CHUNK_OVERLAP_RATIO
    return max(0.0, ratio)


DEFAULT_CHUNK_OVERLAP_RATIO = _load_chunk_overlap_ratio()


def _get_token_encoder() -> tiktoken.Encoding:
    """Return a cached token encoder for counting tokens."""

    return tiktoken.get_encoding("cl100k_base")


_ENC = _get_token_encoder()

def count_tokens(text: str) -> int:
    """Return the number of tokens for the given string."""

    if not text:
        return 0
    return len(_ENC.encode(text))


def _update_fence_state(text: str, fence_open: bool) -> bool:
    """Track fenced code block boundaries while scanning text."""

    for line in text.splitlines():
        if line.strip().startswith("```"):
            fence_open = not fence_open
    return fence_open

def _update_fence_state(text: str, fence_open: bool) -> bool:
    """Track fenced code block boundaries while scanning text."""

def _compute_fence_state(paragraphs: Iterable[str]) -> bool:
    """Recompute code fence state for a list of paragraphs."""

    fence_open = False
    for paragraph in paragraphs:
        fence_open = _update_fence_state(paragraph, fence_open)
    return fence_open

    sections = split_markdown_sections(markdown)
    chunks: List[str] = []

<<<<<<< HEAD
def _collect_block_metadata(
    blocks: Iterable[Dict[str, Any]],
    *,
    depth: int = 0,
) -> List[Dict[str, Any]]:
    """Flatten block descriptors (id/type/depth) for downstream metadata."""

    metadata: List[Dict[str, Any]] = []
    for block in blocks or []:
        block_id = str(block.get("id") or "")
        block_type = str(block.get("type") or "")
        metadata.append(
            {
                "id": block_id,
                "type": block_type,
                "depth": depth,
            }
        )
        children = block.get("children") or []
        if children:
            metadata.extend(
                _collect_block_metadata(children, depth=depth + 1)
            )
    return metadata


=======

def _collect_block_metadata(
    blocks: Iterable[Dict[str, Any]],
    *,
    depth: int = 0,
) -> List[Dict[str, Any]]:
    """Flatten block descriptors (id/type/depth) for downstream metadata."""

    metadata: List[Dict[str, Any]] = []
    for block in blocks or []:
        block_id = str(block.get("id") or "")
        block_type = str(block.get("type") or "")
        metadata.append(
            {
                "id": block_id,
                "type": block_type,
                "depth": depth,
            }
        )
        children = block.get("children") or []
        if children:
            metadata.extend(
                _collect_block_metadata(children, depth=depth + 1)
            )
    return metadata


>>>>>>> c23c437f
def iter_markdown_chunks(
    markdown: str,
    *,
    max_tokens: int = DEFAULT_CHUNK_SIZE,
    overlap: int = 80,
) -> Iterable[str]:
    """Yield markdown chunks that keep pages intact unless oversized."""

    if not markdown:
        return

    normalized = markdown.strip()
    if not normalized:
        return

    total_tokens = count_tokens(normalized)
    if max_tokens <= 0 or total_tokens <= max_tokens:
        yield normalized
        return

    paragraphs = [
        part.strip("\n")
        for part in re.split(r"\n\s*\n", normalized)
        if part.strip()
    ]
    if not paragraphs:
        yield normalized
        return

    current: List[str] = []
    current_tokens = 0
    fence_open = False
    index = 0

    while index < len(paragraphs):
        paragraph = paragraphs[index]
        paragraph_tokens = count_tokens(paragraph)

        if (
            current
            and not fence_open
            and current_tokens + paragraph_tokens > max_tokens
        ):
            chunk = "\n\n".join(current).strip()
            if chunk:
                yield chunk
            if overlap > 0:
                retained: List[str] = []
                retained_tokens = 0
                for previous in reversed(current):
                    tokens = count_tokens(previous)
                    if retained_tokens + tokens > overlap:
                        break
                    retained.append(previous)
                    retained_tokens += tokens
                retained.reverse()
                current = retained
                current_tokens = sum(count_tokens(item) for item in current)
            else:
                current = []
                current_tokens = 0
            fence_open = _compute_fence_state(current)
            continue

        current.append(paragraph)
        current_tokens += paragraph_tokens
        fence_open = _update_fence_state(paragraph, fence_open)
        index += 1

    if current:
        chunk = "\n\n".join(current).strip()
        if chunk:
            yield chunk


def _calculate_chunk_overlap(
    chunk_size: int,
    chunk_overlap: Optional[int],
    *,
    ratio: float = DEFAULT_CHUNK_OVERLAP_RATIO,
) -> int:
    """Determine the effective overlap to apply when splitting text."""

    if chunk_overlap is not None:
        return max(0, chunk_overlap)

    estimated = int(chunk_size * ratio)
    if estimated >= chunk_size:
        return max(0, chunk_size - 1)
    return max(0, estimated)


def build_jsonl_records_from_pages(
    pages: List[Dict[str, Any]],
    *,
    chunk_size: int = DEFAULT_CHUNK_SIZE,
    chunk_overlap: Optional[int] = None,
) -> List[Dict[str, Any]]:
    """Convert Notion page payloads into JSONL ready records."""

    records: List[Dict[str, Any]] = []
    effective_overlap = _calculate_chunk_overlap(chunk_size, chunk_overlap)

    for page in pages:
        page_id = str(page.get("page_id"))
        title = str(page.get("title") or "")
        last_edited_time = str(page.get("last_edited_time") or "")
        page_url = str(page.get("url") or "")
        blocks = page.get("blocks", []) or []
        block_metadata = _collect_block_metadata(blocks)
<<<<<<< HEAD
        serialized_block_metadata = json.dumps(
            block_metadata,
            ensure_ascii=False,
        )
        block_types = ",".join(
            descriptor.get("type", "") for descriptor in block_metadata if descriptor.get("type")
        )
=======
>>>>>>> c23c437f

        markdown = render_blocks_to_markdown(blocks)
        if not markdown:
            records.append(
                {
                    "page_id": page_id,
                    "title": title,
                    "last_edited_time": last_edited_time,
                    "page_url": page_url,
                    "text": "",
                    "format": "markdown",
<<<<<<< HEAD
                    "block_metadata": serialized_block_metadata,
                    "block_types": block_types,
=======
                    "block_metadata": block_metadata,
>>>>>>> c23c437f
                }
            )
            continue

        for chunk in iter_markdown_chunks(
            markdown,
            max_tokens=chunk_size,
            overlap=effective_overlap,
        ):
            records.append(
                {
                    "page_id": page_id,
                    "title": title,
                    "last_edited_time": last_edited_time,
                    "page_url": page_url,
                    "text": chunk,
                    "format": "markdown",
<<<<<<< HEAD
                    "block_metadata": serialized_block_metadata,
                    "block_types": block_types,
=======
                    "block_metadata": block_metadata,

>>>>>>> c23c437f
                }
            )

    return records


def build_documents_from_records(
    records: List[Dict[str, Any]],
    workspace_metadata: Dict[str, Any],
) -> List[Document]:
    """Create LangChain documents from JSONL records."""

    documents: List[Document] = []
    for index, record in enumerate(records):
        text = record.get("text", "")
        if not text:
            continue

        metadata = deepcopy(workspace_metadata)
        metadata.update(
            {
                "page_id": record.get("page_id"),
                "page_title": record.get("title"),
                "page_url": record.get("page_url"),
                "last_edited_time": record.get("last_edited_time"),
                "chunk_id": f"{record.get('page_id')}:{index}",
                "chunk_index": index,
                "format": record.get("format", "markdown"),
<<<<<<< HEAD
                "block_metadata": record.get("block_metadata") or "[]",
                "block_types": record.get("block_types") or "",
=======
                "block_metadata": record.get("block_metadata", []),
>>>>>>> c23c437f
            }
        )
        document = Document(page_content=text, metadata=metadata)
        documents.append(document)
    return documents


def build_documents_from_pages(
    pages: List[Dict[str, Any]],
    workspace_metadata: Dict[str, Any],
    *,
    chunk_size: int = DEFAULT_CHUNK_SIZE,
    chunk_overlap: Optional[int] = None,
) -> List[Document]:
    """Shortcut for creating documents directly from Notion page payloads."""

    records = build_jsonl_records_from_pages(
        pages,
        chunk_size=chunk_size,
        chunk_overlap=chunk_overlap,
    )
    return build_documents_from_records(records, workspace_metadata)<|MERGE_RESOLUTION|>--- conflicted
+++ resolved
@@ -4,10 +4,7 @@
 
 import os
 import re
-<<<<<<< HEAD
 import json
-=======
->>>>>>> c23c437f
 from copy import deepcopy
 from typing import Any, Dict, Iterable, List, Optional
 
@@ -74,7 +71,6 @@
     sections = split_markdown_sections(markdown)
     chunks: List[str] = []
 
-<<<<<<< HEAD
 def _collect_block_metadata(
     blocks: Iterable[Dict[str, Any]],
     *,
@@ -101,35 +97,6 @@
     return metadata
 
 
-=======
-
-def _collect_block_metadata(
-    blocks: Iterable[Dict[str, Any]],
-    *,
-    depth: int = 0,
-) -> List[Dict[str, Any]]:
-    """Flatten block descriptors (id/type/depth) for downstream metadata."""
-
-    metadata: List[Dict[str, Any]] = []
-    for block in blocks or []:
-        block_id = str(block.get("id") or "")
-        block_type = str(block.get("type") or "")
-        metadata.append(
-            {
-                "id": block_id,
-                "type": block_type,
-                "depth": depth,
-            }
-        )
-        children = block.get("children") or []
-        if children:
-            metadata.extend(
-                _collect_block_metadata(children, depth=depth + 1)
-            )
-    return metadata
-
-
->>>>>>> c23c437f
 def iter_markdown_chunks(
     markdown: str,
     *,
@@ -240,7 +207,6 @@
         page_url = str(page.get("url") or "")
         blocks = page.get("blocks", []) or []
         block_metadata = _collect_block_metadata(blocks)
-<<<<<<< HEAD
         serialized_block_metadata = json.dumps(
             block_metadata,
             ensure_ascii=False,
@@ -248,8 +214,6 @@
         block_types = ",".join(
             descriptor.get("type", "") for descriptor in block_metadata if descriptor.get("type")
         )
-=======
->>>>>>> c23c437f
 
         markdown = render_blocks_to_markdown(blocks)
         if not markdown:
@@ -261,12 +225,8 @@
                     "page_url": page_url,
                     "text": "",
                     "format": "markdown",
-<<<<<<< HEAD
                     "block_metadata": serialized_block_metadata,
                     "block_types": block_types,
-=======
-                    "block_metadata": block_metadata,
->>>>>>> c23c437f
                 }
             )
             continue
@@ -284,13 +244,8 @@
                     "page_url": page_url,
                     "text": chunk,
                     "format": "markdown",
-<<<<<<< HEAD
                     "block_metadata": serialized_block_metadata,
                     "block_types": block_types,
-=======
-                    "block_metadata": block_metadata,
-
->>>>>>> c23c437f
                 }
             )
 
@@ -319,12 +274,8 @@
                 "chunk_id": f"{record.get('page_id')}:{index}",
                 "chunk_index": index,
                 "format": record.get("format", "markdown"),
-<<<<<<< HEAD
                 "block_metadata": record.get("block_metadata") or "[]",
                 "block_types": record.get("block_types") or "",
-=======
-                "block_metadata": record.get("block_metadata", []),
->>>>>>> c23c437f
             }
         )
         document = Document(page_content=text, metadata=metadata)
